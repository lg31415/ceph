--- conflicted
+++ resolved
@@ -2313,14 +2313,6 @@
   map<string, bufferlist> attrs, orig_attrs, rmattrs;
   RGWObjVersionTracker acct_op_tracker;
 
-<<<<<<< HEAD
-  /* Get the name of raw object which stores the metadata in its xattrs. */
-  string buckets_obj_id;
-  rgw_get_buckets_obj(s->user.user_id, buckets_obj_id);
-  obj = rgw_obj(store->get_zone_params().user_uid_pool, buckets_obj_id);
-
-=======
->>>>>>> 18c5e18f
   ret = get_params();
   if (ret < 0) {
     return;
@@ -2509,13 +2501,9 @@
       delete_marker = del_op.result.delete_marker;
       version_id = del_op.result.version_id;
     }
-<<<<<<< HEAD
     if (ret == -ERR_PRECONDITION_FAILED && no_precondition_error) {
       ret = 0;
     }
-  } else {
-    ret = -EINVAL;
-=======
 
     /* Check whether the object has expired. Swift API documentation
      * stands that we should return 404 Not Found in such case. */
@@ -2523,7 +2511,9 @@
       ret = -ENOENT;
       return;
     }
->>>>>>> 18c5e18f
+
+  } else {
+    ret = -EINVAL;
   }
 }
 
@@ -2876,10 +2866,6 @@
   new_policy.encode(bl);
   obj = rgw_obj(s->bucket, s->object);
   map<string, bufferlist> attrs;
-<<<<<<< HEAD
-=======
-
->>>>>>> 18c5e18f
   store->set_atomic(s->obj_ctx, obj);
 
   if (!s->object.empty()) {
