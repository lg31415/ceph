// -*- mode:C++; tab-width:8; c-basic-offset:2; indent-tabs-mode:t -*-
// vim: ts=8 sw=2 smarttab

#include <errno.h>

#include "json_spirit/json_spirit.h"
#include "common/ceph_json.h"

#include "rgw_common.h"
#include "rgw_acl.h"
#include "rgw_string.h"

#include "common/ceph_crypto.h"
#include "common/armor.h"
#include "common/errno.h"
#include "common/Clock.h"
#include "common/Formatter.h"
#include "common/perf_counters.h"
#include "common/strtol.h"
#include "include/str_list.h"
#include "auth/Crypto.h"

#include <sstream>

#define dout_subsys ceph_subsys_rgw

PerfCounters *perfcounter = NULL;

const uint32_t RGWBucketInfo::NUM_SHARDS_BLIND_BUCKET(UINT32_MAX);

int rgw_perf_start(CephContext *cct)
{
  PerfCountersBuilder plb(cct, cct->_conf->name.to_str(), l_rgw_first, l_rgw_last);

  plb.add_u64_counter(l_rgw_req, "req", "Requests");
  plb.add_u64_counter(l_rgw_failed_req, "failed_req", "Aborted requests");

  plb.add_u64_counter(l_rgw_get, "get", "Gets");
  plb.add_u64_counter(l_rgw_get_b, "get_b", "Size of gets");
  plb.add_time_avg(l_rgw_get_lat, "get_initial_lat", "Get latency");
  plb.add_u64_counter(l_rgw_put, "put", "Puts");
  plb.add_u64_counter(l_rgw_put_b, "put_b", "Size of puts");
  plb.add_time_avg(l_rgw_put_lat, "put_initial_lat", "Put latency");

  plb.add_u64(l_rgw_qlen, "qlen", "Queue length");
  plb.add_u64(l_rgw_qactive, "qactive", "Active requests queue");

  plb.add_u64_counter(l_rgw_cache_hit, "cache_hit", "Cache hits");
  plb.add_u64_counter(l_rgw_cache_miss, "cache_miss", "Cache miss");

  plb.add_u64_counter(l_rgw_keystone_token_cache_hit, "keystone_token_cache_hit", "Keystone token cache hits");
  plb.add_u64_counter(l_rgw_keystone_token_cache_miss, "keystone_token_cache_miss", "Keystone token cache miss");

  perfcounter = plb.create_perf_counters();
  cct->get_perfcounters_collection()->add(perfcounter);
  return 0;
}

void rgw_perf_stop(CephContext *cct)
{
  assert(perfcounter);
  cct->get_perfcounters_collection()->remove(perfcounter);
  delete perfcounter;
}

using namespace ceph::crypto;

rgw_err::
rgw_err()
{
  clear();
}

rgw_err::
rgw_err(int http, const std::string& s3)
    : http_ret(http), ret(0), s3_code(s3)
{
}

void rgw_err::
clear()
{
  http_ret = 200;
  ret = 0;
  s3_code.clear();
}

bool rgw_err::
is_clear() const
{
  return (http_ret == 200);
}

bool rgw_err::
is_err() const
{
  return !(http_ret >= 200 && http_ret <= 399);
}


req_info::req_info(CephContext *cct, class RGWEnv *e) : env(e) {
  method = env->get("REQUEST_METHOD", "");
  script_uri = env->get("SCRIPT_URI", cct->_conf->rgw_script_uri.c_str());
  request_uri = env->get("REQUEST_URI", cct->_conf->rgw_request_uri.c_str());
  int pos = request_uri.find('?');
  if (pos >= 0) {
    request_params = request_uri.substr(pos + 1);
    request_uri = request_uri.substr(0, pos);
  } else {
    request_params = env->get("QUERY_STRING", "");
  }
  host = env->get("HTTP_HOST", "");

  // strip off any trailing :port from host (added by CrossFTP and maybe others)
  size_t colon_offset = host.find_last_of(':');
  if (colon_offset != string::npos) {
    bool all_digits = true;
    for (unsigned i = colon_offset + 1; i < host.size(); ++i) {
      if (!isdigit(host[i])) {
	all_digits = false;
	break;
      }
    }
    if (all_digits) {
      host.resize(colon_offset);
    }
  }
}

void req_info::rebuild_from(req_info& src)
{
  method = src.method;
  script_uri = src.script_uri;
  if (src.effective_uri.empty()) {
    request_uri = src.request_uri;
  } else {
    request_uri = src.effective_uri;
  }
  effective_uri.clear();
  host = src.host;

  x_meta_map = src.x_meta_map;
  x_meta_map.erase("x-amz-date");
}


req_state::req_state(CephContext *_cct, class RGWEnv *e) : cct(_cct), cio(NULL), op(OP_UNKNOWN),
							   has_acl_header(false),
                                                           os_auth_token(NULL), info(_cct, e)
{
  enable_ops_log = e->conf->enable_ops_log;
  enable_usage_log = e->conf->enable_usage_log;
  defer_to_bucket_acls = e->conf->defer_to_bucket_acls;
  content_started = false;
  format = 0;
  formatter = NULL;
  bucket_acl = NULL;
  object_acl = NULL;
  expect_cont = false;

  header_ended = false;
  obj_size = 0;
  prot_flags = 0;

  system_request = false;

  os_auth_token = NULL;
  time = ceph_clock_now(cct);
  perm_mask = 0;
  bucket_instance_shard_id = -1;
  content_length = 0;
  bucket_exists = false;
  has_bad_meta = false;
  length = NULL;
  copy_source = NULL;
  http_auth = NULL;
  local_source = false;

  obj_ctx = NULL;
}

req_state::~req_state() {
  delete formatter;
  delete bucket_acl;
  delete object_acl;
}

struct str_len {
  const char *str;
  int len;
};

#define STR_LEN_ENTRY(s) { s, sizeof(s) - 1 }

struct str_len meta_prefixes[] = { STR_LEN_ENTRY("HTTP_X_AMZ"),
                                   STR_LEN_ENTRY("HTTP_X_GOOG"),
                                   STR_LEN_ENTRY("HTTP_X_DHO"),
                                   STR_LEN_ENTRY("HTTP_X_RGW"),
                                   STR_LEN_ENTRY("HTTP_X_OBJECT"),
                                   STR_LEN_ENTRY("HTTP_X_CONTAINER"),
                                   STR_LEN_ENTRY("HTTP_X_ACCOUNT"),
                                   {NULL, 0} };


void req_info::init_meta_info(bool *found_bad_meta)
{
  x_meta_map.clear();

  map<string, string, ltstr_nocase>& m = env->get_map();
  map<string, string, ltstr_nocase>::iterator iter;
  for (iter = m.begin(); iter != m.end(); ++iter) {
    const char *prefix;
    const string& header_name = iter->first;
    const string& val = iter->second;
    for (int prefix_num = 0; (prefix = meta_prefixes[prefix_num].str) != NULL; prefix_num++) {
      int len = meta_prefixes[prefix_num].len;
      const char *p = header_name.c_str();
      if (strncmp(p, prefix, len) == 0) {
        dout(10) << "meta>> " << p << dendl;
        const char *name = p+len; /* skip the prefix */
        int name_len = header_name.size() - len;

        if (found_bad_meta && strncmp(name, "_META_", name_len) == 0)
          *found_bad_meta = true;

        char name_low[meta_prefixes[0].len + name_len + 1];
        snprintf(name_low, meta_prefixes[0].len - 5 + name_len + 1, "%s%s", meta_prefixes[0].str + 5 /* skip HTTP_ */, name); // normalize meta prefix
        int j;
        for (j = 0; name_low[j]; j++) {
          if (name_low[j] != '_')
            name_low[j] = tolower(name_low[j]);
          else
            name_low[j] = '-';
        }
        name_low[j] = 0;

        map<string, string>::iterator iter;
        iter = x_meta_map.find(name_low);
        if (iter != x_meta_map.end()) {
          string old = iter->second;
          int pos = old.find_last_not_of(" \t"); /* get rid of any whitespaces after the value */
          old = old.substr(0, pos + 1);
          old.append(",");
          old.append(val);
          x_meta_map[name_low] = old;
        } else {
          x_meta_map[name_low] = val;
        }
      }
    }
  }
  for (iter = x_meta_map.begin(); iter != x_meta_map.end(); ++iter) {
    dout(10) << "x>> " << iter->first << ":" << iter->second << dendl;
  }
}

std::ostream& operator<<(std::ostream& oss, const rgw_err &err)
{
  oss << "rgw_err(http_ret=" << err.http_ret << ", s3='" << err.s3_code << "') ";
  return oss;
}

string rgw_string_unquote(const string& s)
{
  if (s[0] != '"' || s.size() < 2)
    return s;

  int len;
  for (len = s.size(); len > 2; --len) {
    if (s[len - 1] != ' ')
      break;
  }

  if (s[len-1] != '"')
    return s;

  return s.substr(1, len - 2);
}

static void trim_whitespace(const string& src, string& dst)
{
  const char *spacestr = " \t\n\r\f\v";
  int start = src.find_first_not_of(spacestr);
  if (start < 0)
    return;

  int end = src.find_last_not_of(spacestr);
  dst = src.substr(start, end - start + 1);
}

static bool check_str_end(const char *s)
{
  if (!s)
    return false;

  while (*s) {
    if (!isspace(*s))
      return false;
    s++;
  }
  return true;
}

static bool check_gmt_end(const char *s)
{
  if (!s || !*s)
    return false;

  while (isspace(*s)) {
    ++s;
  }

  /* check for correct timezone */
  if ((strncmp(s, "GMT", 3) != 0) &&
      (strncmp(s, "UTC", 3) != 0)) {
    return false;
  }

  return true;
}

static bool parse_rfc850(const char *s, struct tm *t)
{
  memset(t, 0, sizeof(*t));
  return check_gmt_end(strptime(s, "%A, %d-%b-%y %H:%M:%S ", t));
}

static bool parse_asctime(const char *s, struct tm *t)
{
  memset(t, 0, sizeof(*t));
  return check_str_end(strptime(s, "%a %b %d %H:%M:%S %Y", t));
}

static bool parse_rfc1123(const char *s, struct tm *t)
{
  memset(t, 0, sizeof(*t));
  return check_gmt_end(strptime(s, "%a, %d %b %Y %H:%M:%S ", t));
}

static bool parse_rfc1123_alt(const char *s, struct tm *t)
{
  memset(t, 0, sizeof(*t));
  return check_str_end(strptime(s, "%a, %d %b %Y %H:%M:%S %z", t));
}

bool parse_rfc2616(const char *s, struct tm *t)
{
  return parse_rfc850(s, t) || parse_asctime(s, t) || parse_rfc1123(s, t) || parse_rfc1123_alt(s,t);
}

bool parse_iso8601(const char *s, struct tm *t)
{
  memset(t, 0, sizeof(*t));
  const char *p = strptime(s, "%Y-%m-%dT%T", t);
  if (!p) {
    dout(0) << "parse_iso8601 failed" << dendl;
    return false;
  }
  string str;
  trim_whitespace(p, str);
  int len = str.size();

  if (len == 1 && str[0] == 'Z')
    return true;

  if (str[0] != '.' ||
      str[len - 1] != 'Z')
    return false;

  uint32_t ms;
  int r = stringtoul(str.substr(1, len - 2), &ms);
  if (r < 0)
    return false;

  return true;
}

int parse_key_value(string& in_str, const char *delim, string& key, string& val)
{
  if (delim == NULL)
    return -EINVAL;

  int pos = in_str.find(delim);
  if (pos < 0)
    return -EINVAL;

  trim_whitespace(in_str.substr(0, pos), key);
  pos++;

  trim_whitespace(in_str.substr(pos), val);

  return 0;
}

int parse_key_value(string& in_str, string& key, string& val)
{
  return parse_key_value(in_str, "=", key,val);
}

int parse_time(const char *time_str, time_t *time)
{
  struct tm tm;

  if (!parse_rfc2616(time_str, &tm))
    return -EINVAL;

  *time = timegm(&tm);

  return 0;
}

/*
 * calculate the sha1 value of a given msg and key
 */
void calc_hmac_sha1(const char *key, int key_len,
                    const char *msg, int msg_len, char *dest)
/* destination should be CEPH_CRYPTO_HMACSHA1_DIGESTSIZE bytes long */
{
  HMACSHA1 hmac((const unsigned char *)key, key_len);
  hmac.Update((const unsigned char *)msg, msg_len);
  hmac.Final((unsigned char *)dest);
}

int gen_rand_base64(CephContext *cct, char *dest, int size) /* size should be the required string size + 1 */
{
  char buf[size];
  char tmp_dest[size + 4]; /* so that there's space for the extra '=' characters, and some */
  int ret;

  ret = get_random_bytes(buf, sizeof(buf));
  if (ret < 0) {
    lderr(cct) << "cannot get random bytes: " << cpp_strerror(-ret) << dendl;
    return ret;
  }

  ret = ceph_armor(tmp_dest, &tmp_dest[sizeof(tmp_dest)],
		   (const char *)buf, ((const char *)buf) + ((size - 1) * 3 + 4 - 1) / 4);
  if (ret < 0) {
    lderr(cct) << "ceph_armor failed" << dendl;
    return ret;
  }
  tmp_dest[ret] = '\0';
  memcpy(dest, tmp_dest, size);
  dest[size-1] = '\0';

  return 0;
}

static const char alphanum_upper_table[]="0123456789ABCDEFGHIJKLMNOPQRSTUVWXYZ";

int gen_rand_alphanumeric_upper(CephContext *cct, char *dest, int size) /* size should be the required string size + 1 */
{
  int ret = get_random_bytes(dest, size);
  if (ret < 0) {
    lderr(cct) << "cannot get random bytes: " << cpp_strerror(-ret) << dendl;
    return ret;
  }

  int i;
  for (i=0; i<size - 1; i++) {
    int pos = (unsigned)dest[i];
    dest[i] = alphanum_upper_table[pos % (sizeof(alphanum_upper_table) - 1)];
  }
  dest[i] = '\0';

  return 0;
}

static const char alphanum_lower_table[]="0123456789abcdefghijklmnopqrstuvwxyz";

int gen_rand_alphanumeric_lower(CephContext *cct, char *dest, int size) /* size should be the required string size + 1 */
{
  int ret = get_random_bytes(dest, size);
  if (ret < 0) {
    lderr(cct) << "cannot get random bytes: " << cpp_strerror(-ret) << dendl;
    return ret;
  }

  int i;
  for (i=0; i<size - 1; i++) {
    int pos = (unsigned)dest[i];
    dest[i] = alphanum_lower_table[pos % (sizeof(alphanum_lower_table) - 1)];
  }
  dest[i] = '\0';

  return 0;
}

int gen_rand_alphanumeric_lower(CephContext *cct, string *str, int length)
{
  char buf[length + 1];
  int ret = gen_rand_alphanumeric_lower(cct, buf, sizeof(buf));
  if (ret < 0) {
    return ret;
  }
  *str = buf;
  return 0;
}

// this is basically a modified base64 charset, url friendly
static const char alphanum_table[]="ABCDEFGHIJKLMNOPQRSTUVWXYZabcdefghijklmnopqrstuvwxyz0123456789-_";

int gen_rand_alphanumeric(CephContext *cct, char *dest, int size) /* size should be the required string size + 1 */
{
  int ret = get_random_bytes(dest, size);
  if (ret < 0) {
    lderr(cct) << "cannot get random bytes: " << cpp_strerror(-ret) << dendl;
    return ret;
  }

  int i;
  for (i=0; i<size - 1; i++) {
    int pos = (unsigned)dest[i];
    dest[i] = alphanum_table[pos & 63];
  }
  dest[i] = '\0';

  return 0;
}

static const char alphanum_no_underscore_table[]="ABCDEFGHIJKLMNOPQRSTUVWXYZabcdefghijklmnopqrstuvwxyz0123456789-.";

int gen_rand_alphanumeric_no_underscore(CephContext *cct, char *dest, int size) /* size should be the required string size + 1 */
{
  int ret = get_random_bytes(dest, size);
  if (ret < 0) {
    lderr(cct) << "cannot get random bytes: " << cpp_strerror(-ret) << dendl;
    return ret;
  }

  int i;
  for (i=0; i<size - 1; i++) {
    int pos = (unsigned)dest[i];
    dest[i] = alphanum_no_underscore_table[pos & 63];
  }
  dest[i] = '\0';

  return 0;
}

static const char alphanum_plain_table[]="ABCDEFGHIJKLMNOPQRSTUVWXYZabcdefghijklmnopqrstuvwxyz0123456789";

int gen_rand_alphanumeric_plain(CephContext *cct, char *dest, int size) /* size should be the required string size + 1 */
{
  int ret = get_random_bytes(dest, size);
  if (ret < 0) {
    lderr(cct) << "cannot get random bytes: " << cpp_strerror(-ret) << dendl;
    return ret;
  }

  int i;
  for (i=0; i<size - 1; i++) {
    int pos = (unsigned)dest[i];
    dest[i] = alphanum_plain_table[pos % (sizeof(alphanum_plain_table) - 1)];
  }
  dest[i] = '\0';

  return 0;
}

int NameVal::parse()
{
  int delim_pos = str.find('=');
  int ret = 0;

  if (delim_pos < 0) {
    name = str;
    val = "";
    ret = 1;
  } else {
    name = str.substr(0, delim_pos);
    val = str.substr(delim_pos + 1);
  }

  return ret; 
}

int RGWHTTPArgs::parse()
{
  int pos = 0;
  bool end = false;
  if (str[pos] == '?') pos++;

  while (!end) {
    int fpos = str.find('&', pos);
    if (fpos  < pos) {
       end = true;
       fpos = str.size(); 
    }
    string substr, nameval;
    substr = str.substr(pos, fpos - pos);
    url_decode(substr, nameval, true);
    NameVal nv(nameval);
    int ret = nv.parse();
    if (ret >= 0) {
      string& name = nv.get_name();
      string& val = nv.get_val();

<<<<<<< HEAD
      append(name, val);
=======
      if (name.compare(0, sizeof(RGW_SYS_PARAM_PREFIX) - 1, RGW_SYS_PARAM_PREFIX) == 0) {
        sys_val_map[name] = val;
      } else {
        val_map[name] = val;
      }

      if ((name.compare("acl") == 0) ||
          (name.compare("cors") == 0) ||
          (name.compare("location") == 0) ||
          (name.compare("logging") == 0) ||
          (name.compare("delete") == 0) ||
          (name.compare("uploads") == 0) ||
          (name.compare("partNumber") == 0) ||
          (name.compare("uploadId") == 0) ||
          (name.compare("versionId") == 0) ||
          (name.compare("versions") == 0) ||
          (name.compare("versioning") == 0) ||
          (name.compare("requestPayment") == 0) ||
          (name.compare("torrent") == 0)) {
        sub_resources[name] = val;
      } else if (name[0] == 'r') { // root of all evil
        if ((name.compare("response-content-type") == 0) ||
           (name.compare("response-content-language") == 0) ||
           (name.compare("response-expires") == 0) ||
           (name.compare("response-cache-control") == 0) ||
           (name.compare("response-content-disposition") == 0) ||
           (name.compare("response-content-encoding") == 0)) {
          sub_resources[name] = val;
          has_resp_modifier = true;
        }
      } else if  ((name.compare("subuser") == 0) ||
          (name.compare("key") == 0) ||
          (name.compare("caps") == 0) ||
          (name.compare("index") == 0) ||
          (name.compare("policy") == 0) ||
          (name.compare("quota") == 0) ||
          (name.compare("object") == 0)) {

        if (!admin_subresource_added) {
          sub_resources[name] = "";
          admin_subresource_added = true;
        }
      }
>>>>>>> 18c5e18f
    }

    pos = fpos + 1;  
  }

  return 0;
}

void RGWHTTPArgs::append(const string& name, const string& val)
{
  if (name.compare(0, sizeof(RGW_SYS_PARAM_PREFIX) - 1, RGW_SYS_PARAM_PREFIX) == 0) {
    sys_val_map[name] = val;
  } else {
    val_map[name] = val;
  }

  if ((name.compare("acl") == 0) ||
      (name.compare("cors") == 0) ||
      (name.compare("location") == 0) ||
      (name.compare("logging") == 0) ||
      (name.compare("delete") == 0) ||
      (name.compare("uploads") == 0) ||
      (name.compare("partNumber") == 0) ||
      (name.compare("uploadId") == 0) ||
      (name.compare("versionId") == 0) ||
      (name.compare("versions") == 0) ||
      (name.compare("versioning") == 0) ||
      (name.compare("torrent") == 0)) {
    sub_resources[name] = val;
  } else if (name[0] == 'r') { // root of all evil
    if ((name.compare("response-content-type") == 0) ||
        (name.compare("response-content-language") == 0) ||
        (name.compare("response-expires") == 0) ||
        (name.compare("response-cache-control") == 0) ||
        (name.compare("response-content-disposition") == 0) ||
        (name.compare("response-content-encoding") == 0)) {
      sub_resources[name] = val;
      has_resp_modifier = true;
    }
  } else if  ((name.compare("subuser") == 0) ||
              (name.compare("key") == 0) ||
              (name.compare("caps") == 0) ||
              (name.compare("index") == 0) ||
              (name.compare("policy") == 0) ||
              (name.compare("quota") == 0) ||
              (name.compare("object") == 0)) {

    if (!admin_subresource_added) {
      sub_resources[name] = "";
      admin_subresource_added = true;
    }
  }
}

string& RGWHTTPArgs::get(const string& name, bool *exists)
{
  map<string, string>::iterator iter;
  iter = val_map.find(name);
  bool e = (iter != val_map.end());
  if (exists)
    *exists = e;
  if (e)
    return iter->second;
  return empty_str;
}

string& RGWHTTPArgs::get(const char *name, bool *exists)
{
  string s(name);
  return get(s, exists);
}


int RGWHTTPArgs::get_bool(const string& name, bool *val, bool *exists)
{
  map<string, string>::iterator iter;
  iter = val_map.find(name);
  bool e = (iter != val_map.end());
  if (exists)
    *exists = e;

  if (e) {
    const char *s = iter->second.c_str();

    if (strcasecmp(s, "false") == 0) {
      *val = false;
    } else if (strcasecmp(s, "true") == 0) {
      *val = true;
    } else {
      return -EINVAL;
    }
  }

  return 0;
}

int RGWHTTPArgs::get_bool(const char *name, bool *val, bool *exists)
{
  string s(name);
  return get_bool(s, val, exists);
}

void RGWHTTPArgs::get_bool(const char *name, bool *val, bool def_val)
{
  bool exists = false;
  if ((get_bool(name, val, &exists) < 0) ||
      !exists) {
    *val = def_val;
  }
}

bool verify_requester_payer_permission(struct req_state *s)
{
  if (!s->bucket_info.requester_pays)
    return true;

  if (s->bucket_info.owner == s->user.user_id)
    return true;

  const char *request_payer = s->info.env->get("HTTP_X_AMZ_REQUEST_PAYER");
  if (!request_payer) {
    bool exists;
    request_payer = s->info.args.get("x-amz-request-payer", &exists).c_str();
    if (!exists) {
      return false;
    }
  }

  if (strcasecmp(request_payer, "requester") == 0) {
    return true;
  }

  return false;
}

bool verify_bucket_permission(struct req_state *s, int perm)
{
  if (!s->bucket_acl)
    return false;

  if ((perm & (int)s->perm_mask) != perm)
    return false;

  if (!verify_requester_payer_permission(s))
    return false;

  return s->bucket_acl->verify_permission(s->user.user_id, perm, perm);
}

static inline bool check_deferred_bucket_acl(struct req_state *s, uint8_t deferred_check, int perm)
{
  return (s->defer_to_bucket_acls == deferred_check && verify_bucket_permission(s, perm));
}

bool verify_object_permission(struct req_state *s, RGWAccessControlPolicy *bucket_acl, RGWAccessControlPolicy *object_acl, int perm)
{
  if (!verify_requester_payer_permission(s))
    return false;

  if (check_deferred_bucket_acl(s, RGW_DEFER_TO_BUCKET_ACLS_RECURSE, perm) ||
      check_deferred_bucket_acl(s, RGW_DEFER_TO_BUCKET_ACLS_FULL_CONTROL, RGW_PERM_FULL_CONTROL)) {
    return true;
  }

  if (!object_acl)
    return false;

  bool ret = object_acl->verify_permission(s->user.user_id, s->perm_mask, perm);
  if (ret)
    return true;

  if (!s->cct->_conf->rgw_enforce_swift_acls)
    return ret;

  if ((perm & (int)s->perm_mask) != perm)
    return false;

  int swift_perm = 0;
  if (perm & (RGW_PERM_READ | RGW_PERM_READ_ACP))
    swift_perm |= RGW_PERM_READ_OBJS;
  if (perm & RGW_PERM_WRITE)
    swift_perm |= RGW_PERM_WRITE_OBJS;

  if (!swift_perm)
    return false;
  /* we already verified the user mask above, so we pass swift_perm as the mask here,
     otherwise the mask might not cover the swift permissions bits */
  return bucket_acl->verify_permission(s->user.user_id, swift_perm, swift_perm);
}

bool verify_object_permission(struct req_state *s, int perm)
{
  return verify_object_permission(s, s->bucket_acl, s->object_acl, perm);
}

class HexTable
{
  char table[256];

public:
  HexTable() {
    memset(table, -1, sizeof(table));
    int i;
    for (i = '0'; i<='9'; i++)
      table[i] = i - '0';
    for (i = 'A'; i<='F'; i++)
      table[i] = i - 'A' + 0xa;
    for (i = 'a'; i<='f'; i++)
      table[i] = i - 'a' + 0xa;
  }

  char to_num(char c) {
    return table[(int)c];
  }
};

static char hex_to_num(char c)
{
  static HexTable hex_table;
  return hex_table.to_num(c);
}

bool url_decode(string& src_str, string& dest_str, bool in_query)
{
  const char *src = src_str.c_str();
  char dest[src_str.size() + 1];
  int pos = 0;
  char c;

  while (*src) {
    if (*src != '%') {
      if (!in_query || *src != '+') {
        if (*src == '?') in_query = true;
        dest[pos++] = *src++;
      } else {
        dest[pos++] = ' ';
        ++src;
      }
    } else {
      src++;
      if (!*src)
        break;
      char c1 = hex_to_num(*src++);
      if (!*src)
        break;
      c = c1 << 4;
      if (c1 < 0)
        return false;
      c1 = hex_to_num(*src++);
      if (c1 < 0)
        return false;
      c |= c1;
      dest[pos++] = c;
    }
  }
  dest[pos] = 0;
  dest_str = dest;

  return true;
}

static void escape_char(char c, string& dst)
{
  char buf[16];
  snprintf(buf, sizeof(buf), "%%%.2X", (int)(unsigned char)c);
  dst.append(buf);
}

static bool char_needs_url_encoding(char c)
{
  if (c <= 0x20 || c >= 0x7f)
    return true;

  switch (c) {
    case 0x22:
    case 0x23:
    case 0x25:
    case 0x26:
    case 0x2B:
    case 0x2C:
    case 0x2F:
    case 0x3A:
    case 0x3B:
    case 0x3C:
    case 0x3E:
    case 0x3D:
    case 0x3F:
    case 0x40:
    case 0x5B:
    case 0x5D:
    case 0x5C:
    case 0x5E:
    case 0x60:
    case 0x7B:
    case 0x7D:
      return true;
  }
  return false;
}

void url_encode(const string& src, string& dst)
{
  const char *p = src.c_str();
  for (unsigned i = 0; i < src.size(); i++, p++) {
    if (char_needs_url_encoding(*p)) {
      escape_char(*p, dst);
      continue;
    }

    dst.append(p, 1);
  }
}

string rgw_trim_whitespace(const string& src)
{
  if (src.empty()) {
    return string();
  }

  int start = 0;
  for (; start != (int)src.size(); start++) {
    if (!isspace(src[start]))
      break;
  }

  int end = src.size() - 1;
  if (end < start) {
    return string();
  }

  for (; end > start; end--) {
    if (!isspace(src[end]))
      break;
  }

  return src.substr(start, end - start + 1);
}

string rgw_trim_quotes(const string& val)
{
  string s = rgw_trim_whitespace(val);
  if (s.size() < 2)
    return s;

  int start = 0;
  int end = s.size() - 1;
  int quotes_count = 0;

  if (s[start] == '"') {
    start++;
    quotes_count++;
  }
  if (s[end] == '"') {
    end--;
    quotes_count++;
  }
  if (quotes_count == 2) {
    return s.substr(start, end - start + 1);
  }
  return s;
}

struct rgw_name_to_flag {
  const char *type_name;
  uint32_t flag;
};

static int parse_list_of_flags(struct rgw_name_to_flag *mapping,
                               const string& str, uint32_t *perm)
{
  list<string> strs;
  get_str_list(str, strs);
  list<string>::iterator iter;
  uint32_t v = 0;
  for (iter = strs.begin(); iter != strs.end(); ++iter) {
    string& s = *iter;
    for (int i = 0; mapping[i].type_name; i++) {
      if (s.compare(mapping[i].type_name) == 0)
        v |= mapping[i].flag;
    }
  }

  *perm = v;
  return 0;
}

static struct rgw_name_to_flag cap_names[] = { {"*",     RGW_CAP_ALL},
                  {"read",  RGW_CAP_READ},
		  {"write", RGW_CAP_WRITE},
		  {NULL, 0} };

int RGWUserCaps::parse_cap_perm(const string& str, uint32_t *perm)
{
  return parse_list_of_flags(cap_names, str, perm);
}

int RGWUserCaps::get_cap(const string& cap, string& type, uint32_t *pperm)
{
  int pos = cap.find('=');
  if (pos >= 0) {
    trim_whitespace(cap.substr(0, pos), type);
  }

  if (!is_valid_cap_type(type))
    return -EINVAL;

  string cap_perm;
  uint32_t perm = 0;
  if (pos < (int)cap.size() - 1) {
    cap_perm = cap.substr(pos + 1);
    int r = RGWUserCaps::parse_cap_perm(cap_perm, &perm);
    if (r < 0)
      return r;
  }

  *pperm = perm;

  return 0;
}

int RGWUserCaps::add_cap(const string& cap)
{
  uint32_t perm;
  string type;

  int r = get_cap(cap, type, &perm);
  if (r < 0)
    return r;

  caps[type] |= perm;

  return 0;
}

int RGWUserCaps::remove_cap(const string& cap)
{
  uint32_t perm;
  string type;

  int r = get_cap(cap, type, &perm);
  if (r < 0)
    return r;

  map<string, uint32_t>::iterator iter = caps.find(type);
  if (iter == caps.end())
    return 0;

  uint32_t& old_perm = iter->second;
  old_perm &= ~perm;
  if (!old_perm)
    caps.erase(iter);

  return 0;
}

int RGWUserCaps::add_from_string(const string& str)
{
  int start = 0;
  do {
    int end = str.find(';', start);
    if (end < 0)
      end = str.size();

    int r = add_cap(str.substr(start, end - start));
    if (r < 0)
      return r;

    start = end + 1;
  } while (start < (int)str.size());

  return 0;
}

int RGWUserCaps::remove_from_string(const string& str)
{
  int start = 0;
  do {
    int end = str.find(';', start);
    if (end < 0)
      end = str.size();

    int r = remove_cap(str.substr(start, end - start));
    if (r < 0)
      return r;

    start = end + 1;
  } while (start < (int)str.size());

  return 0;
}

void RGWUserCaps::dump(Formatter *f) const
{
  dump(f, "caps");
}

void RGWUserCaps::dump(Formatter *f, const char *name) const
{
  f->open_array_section(name);
  map<string, uint32_t>::const_iterator iter;
  for (iter = caps.begin(); iter != caps.end(); ++iter)
  {
    f->open_object_section("cap");
    f->dump_string("type", iter->first);
    uint32_t perm = iter->second;
    string perm_str;
    for (int i=0; cap_names[i].type_name; i++) {
      if ((perm & cap_names[i].flag) == cap_names[i].flag) {
	if (perm_str.size())
	  perm_str.append(", ");

	perm_str.append(cap_names[i].type_name);
	perm &= ~cap_names[i].flag;
      }
    }
    if (perm_str.empty())
      perm_str = "<none>";

    f->dump_string("perm", perm_str);
    f->close_section();
  }

  f->close_section();
}

struct RGWUserCap {
  string type;
  uint32_t perm;

  void decode_json(JSONObj *obj) {
    JSONDecoder::decode_json("type", type, obj);
    string perm_str;
    JSONDecoder::decode_json("perm", perm_str, obj);
    if (RGWUserCaps::parse_cap_perm(perm_str, &perm) < 0) {
      throw JSONDecoder::err("failed to parse permissions");
    }
  }
};

void RGWUserCaps::decode_json(JSONObj *obj)
{
  list<RGWUserCap> caps_list;
  decode_json_obj(caps_list, obj);

  list<RGWUserCap>::iterator iter;
  for (iter = caps_list.begin(); iter != caps_list.end(); ++iter) {
    RGWUserCap& cap = *iter;
    caps[cap.type] = cap.perm;
  }
}

int RGWUserCaps::check_cap(const string& cap, uint32_t perm)
{
  map<string, uint32_t>::iterator iter = caps.find(cap);

  if ((iter == caps.end()) ||
      (iter->second & perm) != perm) {
    return -EPERM;
  }

  return 0;
}

bool RGWUserCaps::is_valid_cap_type(const string& tp)
{
  static const char *cap_type[] = { "users",
                                    "buckets",
                                    "metadata",
                                    "usage",
                                    "zone",
                                    "bilog",
                                    "mdlog",
                                    "datalog",
                                    "opstate" };

  for (unsigned int i = 0; i < sizeof(cap_type) / sizeof(char *); ++i) {
    if (tp.compare(cap_type[i]) == 0) {
      return true;
    }
  }

  return false;
}

static struct rgw_name_to_flag op_type_mapping[] = { {"*",  RGW_OP_TYPE_ALL},
                  {"read",  RGW_OP_TYPE_READ},
		  {"write", RGW_OP_TYPE_WRITE},
		  {"delete", RGW_OP_TYPE_DELETE},
		  {NULL, 0} };


int rgw_parse_op_type_list(const string& str, uint32_t *perm)
{
  return parse_list_of_flags(op_type_mapping, str, perm);
}
<|MERGE_RESOLUTION|>--- conflicted
+++ resolved
@@ -596,9 +596,6 @@
       string& name = nv.get_name();
       string& val = nv.get_val();
 
-<<<<<<< HEAD
-      append(name, val);
-=======
       if (name.compare(0, sizeof(RGW_SYS_PARAM_PREFIX) - 1, RGW_SYS_PARAM_PREFIX) == 0) {
         sys_val_map[name] = val;
       } else {
@@ -642,7 +639,6 @@
           admin_subresource_added = true;
         }
       }
->>>>>>> 18c5e18f
     }
 
     pos = fpos + 1;  
