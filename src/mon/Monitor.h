--- conflicted
+++ resolved
@@ -248,17 +248,12 @@
    */
   int scrub_start();
   int scrub();
-<<<<<<< HEAD
   void handle_scrub(MonOpRequestRef op);
-  void _scrub(ScrubResult *r);
-=======
-  void handle_scrub(MMonScrub *m);
   bool _scrub(ScrubResult *r,
               pair<string,string> *start,
               int *num_keys);
   void scrub_check_results();
   void scrub_timeout();
->>>>>>> 29349090
   void scrub_finish();
   void scrub_reset();
   void scrub_update_interval(int secs);
