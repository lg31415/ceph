include(GetGitRevisionDescription)

enable_language(C ASM)
set(bindir ${CMAKE_INSTALL_PREFIX}/bin)
set(sbindir ${CMAKE_INSTALL_PREFIX}/sbin)
set(libdir ${CMAKE_INSTALL_PREFIX}/lib)
set(sysconfdir ${CMAKE_INSTALL_PREFIX}/etc)
set(pkgdatadir ${CMAKE_INSTALL_PREFIX}/share)
set(prefix ${CMAKE_INSTALL_PREFIX})

add_definitions("-DCEPH_LIBDIR=\"${libdir}\"")
add_definitions("-DCEPH_PKGLIBDIR=\"${libdir}\"")
add_definitions("-DHAVE_CONFIG_H -D__CEPH__ -D_FILE_OFFSET_BITS=64 -D_REENTRANT -D_THREAD_SAFE -D__STDC_FORMAT_MACROS -D_GNU_SOURCE")

set(CMAKE_ASM_COMPILER  ${PROJECT_SOURCE_DIR}/src/yasm-wrapper)
set(CMAKE_ASM_FLAGS "-f elf64")
set(CMAKE_C_FLAGS "${CMAKE_C_FLAGS} -rdynamic -Wall -Wtype-limits -Wignored-qualifiers -Winit-self -Wpointer-arith -Werror=format-security -fno-strict-aliasing -fsigned-char -fPIC")

execute_process(
  COMMAND yasm -f elf64 ${CMAKE_SOURCE_DIR}/src/common/crc32c_intel_fast_asm.S -o /dev/null
  RESULT_VARIABLE no_yasm
  OUTPUT_QUIET)
if(no_yasm)
  message(STATUS " we do not have a modern/working yasm")
else(no_yasm)
  message(STATUS " we have a modern and working yasm")
  execute_process(
    COMMAND uname -m
    OUTPUT_VARIABLE arch
    OUTPUT_STRIP_TRAILING_WHITESPACE)
  if(arch STREQUAL "x86_64")
    message(STATUS " we are x84_64")
    set(save_quiet ${CMAKE_REQUIRED_QUIET})
    set(CMAKE_REQUIRED_QUIET true)
    include(CheckCXXSourceCompiles)
    check_cxx_source_compiles("
      #if defined(__x86_64__) && defined(__ILP32__)
      #error x32
      #endif
      int main() {}
      " not_arch_x32)
    set(CMAKE_REQUIRED_QUIET ${save_quiet})
    if(not_arch_x32)
      message(STATUS " we are not x32")
      set(HAVE_GOOD_YASM_ELF64 1)
      add_definitions("-DHAVE_GOOD_YASM_ELF64")
      execute_process(COMMAND yasm -f elf64 -i
        ${CMAKE_SOURCE_DIR}/src/erasure-code/isa/isa-l/include/
        ${CMAKE_SOURCE_DIR}/src/erasure-code/isa/isa-l/erasure_code/gf_vect_dot_prod_avx2.asm.s
        -o /dev/null
        RESULT_VARIABLE rc
        OUTPUT_QUIET)
      if(NOT rc)
        set(HAVE_BETTER_YASM_ELF64 1)
        add_definitions("-DHAVE_BETTER_YASM_ELF64")
        message(STATUS " yasm can also build the isa-l stuff")
      endif(NOT rc)
    else(not_arch_x32)
      message(STATUS " we are x32; no yasm for you")
    endif(not_arch_x32)
  else(arch STREQUAL "x86_64")
    message(STATUS " we are not x86_64 && !x32")
  endif(arch STREQUAL "x86_64")
endif(no_yasm)


set(CMAKE_CXX_FLAGS "${CMAKE_C_FLAGS} -ftemplate-depth-1024 -Wno-invalid-offsetof -Wnon-virtual-dtor -Wno-invalid-offsetof -Wstrict-null-sentinel -Woverloaded-virtual")

# require c++11
include(CheckCXXCompilerFlag)
CHECK_CXX_COMPILER_FLAG("-std=c++11" COMPILER_SUPPORTS_CXX11)
if (COMPILER_SUPPORTS_CXX11)
  set(CMAKE_CXX_FLAGS "${CMAKE_CXX_FLAGS} -std=c++11")
else()
  message(FATAL_ERROR "The compiler ${CMAKE_CXX_COMPILER} has no C++11 support.")
endif()


set(EXTRALIBS uuid rt dl ${Boost_LIBS} ${ATOMIC_OPS_LIBRARIES})

if(${WITH_PROFILER})
  list(APPEND EXTRALIBS profiler)
endif(${WITH_PROFILER})

if(USE_NSS)
  if(NSS_FOUND)
    if(NSPR_FOUND)
      set(CMAKE_CXX_FLAGS "${CMAKE_CXX_FLAGS} -I${NSS_INCLUDE_DIR} -I${NSPR_INCLUDE_DIR}")
    endif(NSPR_FOUND)
  endif(NSS_FOUND)
endif(USE_NSS)

set(GCOV_PREFIX_STRIP 4)

get_git_head_revision(GIT_REFSPEC CEPH_GIT_VER)
git_describe(CEPH_GIT_NICE_VER --always)

# Python stuff
find_package(PythonInterp 2 QUIET)
if(NOT PYTHONINTERP_FOUND)
  message(FATAL_ERROR "Python 2 interpreter not found.")
endif(NOT PYTHONINTERP_FOUND)

# if CMAKE_INSTALL_PREFIX is an empty string, must replace
# it with "/" to make PYTHON_INSTALL_TEMPLATE an absolute path to be
# consistent with all other installation paths.
if(CMAKE_INSTALL_PREFIX)
  set(PYTHON_INSTALL_TEMPLATE "${CMAKE_INSTALL_PREFIX}")
else(CMAKE_INSTALL_PREFIX)
  set(PYTHON_INSTALL_TEMPLATE "/")
endif(CMAKE_INSTALL_PREFIX)

execute_process(
  COMMAND
  ${PYTHON_EXECUTABLE} -c "from distutils import sysconfig; print sysconfig.get_python_lib(1,0,prefix='${PYTHON_INSTALL_TEMPLATE}')"
  OUTPUT_VARIABLE PYTHON_INSTDIR
  OUTPUT_STRIP_TRAILING_WHITESPACE)

if(HAVE_XIO)
  set(CMAKE_CXX_FLAGS "${CMAKE_CXX_FLAGS} -I${Xio_INCLUDE_DIR}")
  list(APPEND EXTRALIBS ${Xio_LIBRARY} ibverbs rdmacm pthread rt)
endif(HAVE_XIO)

if(${WITH_TCMALLOC} AND ${HAVE_GPERFTOOLS})
  set(CMAKE_CXX_FLAGS "${CMAKE_CXX_FLAGS} -fno-builtin-malloc -fno-builtin-calloc -fno-builtin-realloc -fno-builtin-free")
  set(TCMALLOC_LIBS tcmalloc)
  set(TCMALLOC_srcs perfglue/heap_profiler.cc)
else(${WITH_TCMALLOC} AND ${HAVE_GPERFTOOLS})
  set(TCMALLOC_srcs perfglue/disabled_heap_profiler.cc)
endif(${WITH_TCMALLOC} AND ${HAVE_GPERFTOOLS})

# tcmalloc heap profiler
set(heap_profiler_files ${TCMALLOC_srcs})
add_library(heap_profiler_objs OBJECT ${heap_profiler_files})

set(LIBEDIT_LIBS edit)

# Common infrastructure
configure_file(
  ${CMAKE_SOURCE_DIR}/src/ceph_ver.h.in.cmake
  ${CMAKE_BINARY_DIR}/src/include/ceph_ver.h
  @ONLY)

set(arch_files
  arch/arm.c
  arch/intel.c
  arch/probe.cc)

set(auth_files
  auth/AuthAuthorizeHandler.cc
  auth/AuthClientHandler.cc
  auth/AuthSessionHandler.cc
  auth/AuthMethodList.cc
  auth/cephx/CephxAuthorizeHandler.cc
  auth/cephx/CephxClientHandler.cc
  auth/cephx/CephxProtocol.cc
  auth/cephx/CephxSessionHandler.cc
  auth/none/AuthNoneAuthorizeHandler.cc
  auth/unknown/AuthUnknownAuthorizeHandler.cc
  auth/Crypto.cc
  auth/KeyRing.cc
  auth/RotatingKeyRing.cc)

set(mds_files)
list(APPEND mds_files
  mds/MDSMap.cc
  mds/inode_backtrace.cc
  mds/mdstypes.cc)

set(crush_srcs
  crush/builder.c
  crush/mapper.c
  crush/crush.c
  crush/hash.c
  crush/CrushWrapper.cc
  crush/CrushCompiler.cc
  crush/CrushTester.cc)

add_library(crush STATIC ${crush_srcs})

add_subdirectory(json_spirit)

set(xio_common_srcs)
if(HAVE_XIO)
  list(APPEND xio_common_srcs
    msg/xio/XioConnection.cc
    msg/xio/XioMsg.cc
    msg/xio/XioPool.cc
    msg/xio/XioMessenger.cc
    msg/xio/XioPortal.cc
    msg/xio/QueueStrategy.cc)
endif(HAVE_XIO)

if(HAVE_GOOD_YASM_ELF64)
  set(yasm_srcs
    common/crc32c_intel_fast_asm.S
    common/crc32c_intel_fast_zero_asm.S)
endif(HAVE_GOOD_YASM_ELF64)

set(libcommon_files
  ${CMAKE_BINARY_DIR}/src/include/ceph_ver.h
  ceph_ver.c
  common/DecayCounter.cc
  common/LogClient.cc
  common/LogEntry.cc
  common/PrebufferedStreambuf.cc
  common/BackTrace.cc
  common/perf_counters.cc
  common/Mutex.cc
  common/OutputDataSocket.cc
  common/admin_socket.cc
  common/admin_socket_client.cc
  common/bloom_filter.cc
  common/Readahead.cc
  ${crush_srcs}
  common/cmdparse.cc
  common/escape.c
  common/io_priority.cc
  common/Clock.cc
  common/Throttle.cc
  common/Timer.cc
  common/Finisher.cc
  common/environment.cc
  common/sctp_crc32.c
  common/crc32c.cc
  common/crc32c_intel_baseline.c
  common/crc32c_intel_fast.c
  ${yasm_srcs}
  common/assert.cc
  common/run_cmd.cc
  common/WorkQueue.cc
  common/ConfUtils.cc
  common/MemoryModel.cc
  common/fd.cc
  common/xattr.c
  common/str_list.cc
  common/str_map.cc
  common/snap_types.cc
  common/errno.cc
  common/TrackedOp.cc
  common/SloppyCRCMap.cc
  common/types.cc
  common/TextTable.cc
  log/Log.cc
  log/SubsystemMap.cc
  mon/MonCap.cc
  mon/MonClient.cc
  mon/MonMap.cc
  msg/simple/Accepter.cc
  msg/simple/DispatchQueue.cc
  msg/Message.cc
  osd/ECMsgTypes.cc
  osd/HitSet.cc
  common/RefCountedObj.cc
  msg/Messenger.cc
  msg/simple/Pipe.cc
  msg/simple/PipeConnection.cc
  msg/simple/SimpleMessenger.cc
  msg/async/AsyncConnection.cc
  msg/async/AsyncMessenger.cc
  msg/async/Event.cc
  msg/async/EventEpoll.cc
  msg/async/EventSelect.cc
  msg/async/net_handler.cc
  ${xio_common_srcs}
  msg/msg_types.cc
  common/hobject.cc
  osd/OSDMap.cc
  common/histogram.cc
  osd/osd_types.cc
  common/blkdev.cc
  common/common_init.cc
  common/pipe.c
  common/ceph_argparse.cc
  common/ceph_context.cc
  common/buffer.cc
  common/code_environment.cc
  common/dout.cc
  common/signal.cc
  common/simple_spin.cc
  common/Thread.cc
  common/Formatter.cc
  common/HeartbeatMap.cc
  common/ceph_fs.cc
  common/ceph_hash.cc
  common/ceph_strings.cc
  common/ceph_frag.cc
  common/config.cc
  common/utf8.c
  common/mime.c
  common/strtol.cc
  common/page.cc
  common/lockdep.cc
  common/version.cc
  common/hex.cc
  common/entity_name.cc
  common/ceph_crypto.cc
  common/ceph_crypto_cms.cc
  common/ceph_json.cc
  common/ipaddr.cc
  common/pick_address.cc
  common/address_helper.cc
  common/linux_version.c
  osdc/Striper.cc
  osdc/Objecter.cc
  ${arch_files}
  ${auth_files}
  ${mds_files})
set(mon_common_files
  auth/AuthSessionHandler.cc
  auth/cephx/CephxSessionHandler.cc
  erasure-code/ErasureCodePlugin.cc)
add_library(mon_common_objs OBJECT ${mon_common_files})
set(common_mountcephfs_files
  common/armor.c
  common/safe_io.c
  common/module.c
  common/addr_parsing.c)
add_library(common_mountcephfs_objs OBJECT
  ${common_mountcephfs_files})

if(${HAVE_GPERFTOOLS})
  list(APPEND libcommon_files
    perfglue/cpu_profiler.cc)
else()
  list(APPEND libcommon_files
    perfglue/disabled_stubs.cc)
endif(${HAVE_GPERFTOOLS})

if(${ENABLE_SHARED})
  list(APPEND libcommon_files
    $<TARGET_OBJECTS:global_common_objs>)
endif(${ENABLE_SHARED})

add_library(common STATIC ${libcommon_files}
  $<TARGET_OBJECTS:mon_common_objs>
  $<TARGET_OBJECTS:common_mountcephfs_objs>)

set_source_files_properties(${CMAKE_SOURCE_DIR}/src/ceph_ver.c
  ${CMAKE_SOURCE_DIR}/src/common/version.cc
  ${CMAKE_SOURCE_DIR}/src/test/encoding/ceph_dencoder.cc
  APPEND PROPERTY OBJECT_DEPENDS ${CMAKE_BINARY_DIR}/src/include/ceph_ver.h)

if(${HAVE_GPERFTOOLS})
  target_link_libraries(common profiler)
endif(${HAVE_GPERFTOOLS})

add_library(common_utf8 STATIC common/utf8.c)

target_link_libraries( common json_spirit common_utf8 erasure_code rt uuid ${CRYPTO_LIBS} ${Boost_LIBRARIES} ${BLKID_LIBRARIES})

set(libglobal_srcs
  global/global_init.cc
  global/pidfile.cc 
  global/signal_handler.cc)
set(global_common_files
  global/global_context.cc)
add_library(global_common_objs OBJECT ${global_common_files})
add_library(global STATIC ${libglobal_srcs}
  $<TARGET_OBJECTS:global_common_objs>)
target_link_libraries(global common ${CMAKE_THREAD_LIBS_INIT} ${CRYPTO_LIBS}
  ${EXTRALIBS})
if(${ENABLE_SHARED})
  set_target_properties(global PROPERTIES
    OUTPUT_NAME ceph-global VERSION "1.0.0" SOVERSION "1")
endif(${ENABLE_SHARED})

# rados object classes
add_subdirectory(cls)

# RADOS client/library
set(osdc_files
  osdc/Objecter.cc
  osdc/Filer.cc)
set(osdc_rbd_files
  osdc/ObjectCacher.cc
  osdc/Striper.cc)
add_library(osdc_rbd_objs OBJECT ${osdc_rbd_files})
add_library(osdc STATIC ${osdc_files} $<TARGET_OBJECTS:osdc_rbd_objs>)

set(librados_srcs
  librados/librados.cc
  librados/RadosClient.cc
  librados/IoCtxImpl.cc
  librados/snap_set_diff.cc
  librados/RadosXattrIter.cc
  )
add_library(librados ${CEPH_SHARED} ${librados_srcs}
  $<TARGET_OBJECTS:cls_references_objs>
  $<TARGET_OBJECTS:heap_profiler_objs>
  $<TARGET_OBJECTS:common_util_obj>)
add_dependencies(librados osdc)
target_link_libraries(librados PRIVATE osdc osd os global common cls_lock_client
  ${BLKID_LIBRARIES}
  ${CRYPTO_LIBS} ${EXTRALIBS} ${TCMALLOC_LIBS})
if(${ENABLE_SHARED})
  set_target_properties(librados PROPERTIES OUTPUT_NAME rados VERSION 2.0.0
    SOVERSION 2)
endif(${ENABLE_SHARED})
install(FILES include/rados/librados.h
  include/rados/rados_types.h
  include/rados/rados_types.hpp
  include/rados/librados.hpp
  include/buffer.h
  include/page.h
  include/crc32c.h
  DESTINATION include/rados)
install(TARGETS librados DESTINATION lib)

set(libradosstriper_srcs
  libradosstriper/libradosstriper.cc
  libradosstriper/RadosStriperImpl.cc
  libradosstriper/MultiAioCompletionImpl.cc)
add_library(libradosstriper ${libradosstriper_srcs})
target_link_libraries(libradosstriper librados cls_lock_client)

set(rados_srcs
  tools/rados/rados.cc
  tools/RadosDump.cc
  tools/rados/RadosImport.cc
  tools/rados/PoolDump.cc
  common/obj_bencher.cc)
add_executable(rados ${rados_srcs} $<TARGET_OBJECTS:heap_profiler_objs>)
target_link_libraries(rados librados global ${BLKID_LIBRARIES} ${CMAKE_DL_LIBS} ${TCMALLOC_LIBS} libradosstriper)

if (WITH_CEPHFS)
  set(cephfs_journal_tool_srcs
    tools/cephfs/cephfs-journal-tool.cc
    tools/cephfs/JournalTool.cc
    tools/cephfs/JournalFilter.cc
    tools/cephfs/JournalScanner.cc
    tools/cephfs/EventOutput.cc
    tools/cephfs/Dumper.cc
    tools/cephfs/Resetter.cc
    tools/cephfs/MDSUtility.cc)
  add_executable(cephfs-journal-tool ${cephfs_journal_tool_srcs}
                 $<TARGET_OBJECTS:heap_profiler_objs>)
  target_link_libraries(cephfs-journal-tool librados mds osdc global
                        ${BLKID_LIBRARIES} ${CMAKE_DL_LIBS} ${TCMALLOC_LIBS})

  set(cephfs_table_tool_srcs
    tools/cephfs/cephfs-table-tool.cc
    tools/cephfs/TableTool.cc
    tools/cephfs/MDSUtility.cc)
  add_executable(cephfs-table-tool ${cephfs_table_tool_srcs}
                 $<TARGET_OBJECTS:heap_profiler_objs>)
  target_link_libraries(cephfs-table-tool librados mds osdc global
                        ${BLKID_LIBRARIES} ${CMAKE_DL_LIBS} ${TCMALLOC_LIBS})

  set(cephfs_data_scan_srcs
    tools/cephfs/cephfs-data-scan.cc
    tools/cephfs/DataScan.cc
    tools/cephfs/MDSUtility.cc)
  add_executable(cephfs-data-scan ${cephfs_data_scan_srcs}
                 $<TARGET_OBJECTS:heap_profiler_objs>)

  target_link_libraries(cephfs-data-scan librados mds osdc global
                        cls_cephfs_client
                        ${BLKID_LIBRARIES} ${CMAKE_DL_LIBS} ${TCMALLOC_LIBS})
endif (WITH_CEPHFS)

set(librados_config_srcs
  librados-config.cc)
add_executable(librados-config ${librados_config_srcs}
  $<TARGET_OBJECTS:heap_profiler_objs>)
target_link_libraries(librados-config librados global ${BLKID_LIBRARIES} ${CMAKE_DL_LIBS}
  ${TCMALLOC_LIBS})

install(TARGETS rados librados-config DESTINATION bin)

install(DIRECTORY ${CMAKE_SOURCE_DIR}/src/pybind/
  DESTINATION ${PYTHON_INSTDIR})

## dencoder
set(dencoder_srcs
  test/encoding/ceph_dencoder.cc
  krbd.cc
  common/secret.c
  common/TextTable.cc
  )
if(${WITH_RADOSGW})
  list(APPEND dencoder_srcs
    rgw/rgw_dencoder.cc
  )
  set(DENCODER_EXTRALIBS
    rgw_a
    cls_version_client
    cls_log_client
    cls_refcount_client
    cls_user_client
    cls_statelog_client
    cls_rgw_client
    curl
    expat
    fcgi
    resolv
  )
endif(${WITH_RADOSGW})
<<<<<<< HEAD

add_executable(ceph-dencoder ${dencoder_srcs} $<TARGET_OBJECTS:heap_profiler_objs>)
=======
if(${WITH_RBD})
  set(DENCODER_EXTRALIBS
      ${DENCODER_EXTRALIBS}
      librbd_replay_types)
endif(${WITH_RBD})
>>>>>>> 18c5e18f
target_link_libraries(ceph-dencoder
  librados
  librbd
  global
  osd
  mds
  mon
  osdc
<<<<<<< HEAD
  ${DENCODER_EXTRALIBS}
=======
  journal
>>>>>>> 18c5e18f
  cls_lock_client
  cls_refcount_client
  cls_log_client
  cls_statelog_client
  cls_version_client
  cls_replica_log_client
  cls_kvs
  cls_user_client
<<<<<<< HEAD
  cls_timeindex_client
=======
  cls_journal_client
  ${DENCODER_EXTRALIBS}
>>>>>>> 18c5e18f
  blkid
  udev
  keyutils
  ${EXTRALIBS}
  ${TCMALLOC_LIBS}
  ${CMAKE_DL_LIBS}
  )

# Monitor
set(lib_mon_srcs
  auth/cephx/CephxKeyServer.cc
  auth/cephx/CephxServiceHandler.cc
  auth/AuthServiceHandler.cc
  ${osd_mon_files} mon/Paxos.cc 
  mon/PaxosService.cc
  mon/OSDMonitor.cc
  mon/MDSMonitor.cc
  mon/MonmapMonitor.cc 
  mon/LogMonitor.cc
  mon/AuthMonitor.cc
  mon/Elector.cc
  mon/HealthMonitor.cc
  ${os_mon_files}
  mon/DataHealthService.cc
  mon/PGMonitor.cc
  mon/PGMap.cc
  mon/ConfigKeyService.cc)

set(common_util_src
  common/util.cc)
add_library(common_util_obj OBJECT ${common_util_src})
add_library(mon STATIC ${lib_mon_srcs} $<TARGET_OBJECTS:mon_common_objs>
  $<TARGET_OBJECTS:os_mon_objs> $<TARGET_OBJECTS:osd_mon_objs>
  $<TARGET_OBJECTS:common_util_obj>)

set(ceph_mon_srcs
  ceph_mon.cc
  common/TextTable.cc)
add_executable(ceph-mon ${ceph_mon_srcs} $<TARGET_OBJECTS:heap_profiler_objs>)
add_dependencies(ceph-mon erasure_code_plugins)
target_link_libraries(ceph-mon mon boost_thread common os global ${EXTRALIBS}
  ${CMAKE_DL_LIBS} ${TCMALLOC_LIBS})
install(TARGETS ceph-mon DESTINATION bin)

# OSD
if(${HAVE_XFS})
  set(libos_xfs_srcs
    os/XfsFileStoreBackend.cc
    os/fs/XFS.cc)
endif(${HAVE_XFS})
set(libkv_srcs
  kv/LevelDBStore.cc
  kv/KeyValueDB.cc)
set(libos_srcs
  os/FileJournal.cc
  os/FileStore.cc
  os/chain_xattr.cc
  os/ObjectStore.cc
  os/JournalingObjectStore.cc
  os/LFNIndex.cc
  os/IndexManager.cc
  os/DBObjectMap.cc 
  os/Transaction.cc
  os/WBThrottle.cc
  os/GenericFileStoreBackend.cc
  os/BtrfsFileStoreBackend.cc
  os/ZFSFileStoreBackend.cc
  os/KeyValueStore.cc
  os/MemStore.cc
  os/GenericObjectMap.cc
  os/HashIndex.cc
  os/newstore/NewStore.cc
  os/newstore/newstore_types.cc
  os/fs/FS.cc
  ${libkv_srcs}
  ${libos_xfs_srcs})

set(os_mon_files
  kv/LevelDBStore.cc)
add_library(os_mon_objs OBJECT ${os_mon_files})
add_library(os STATIC ${libos_srcs} $<TARGET_OBJECTS:os_mon_objs>)
if(${HAVE_LIBAIO})
  target_link_libraries(os aio)
endif(${HAVE_LIBAIO})
target_link_libraries(os leveldb snappy)

set(cls_references_files objclass/class_api.cc)
add_library(cls_references_objs OBJECT ${cls_references_files})

set(osdc_osd_srcs
  osdc/Objecter.cc
  osdc/Striper.cc)

set(osd_srcs
  osd/OSD.cc
  osd/Watch.cc
  osd/ClassHandler.cc
  osd/OpRequest.cc
  osd/PG.cc
  osd/PGLog.cc
  osd/ReplicatedPG.cc
  osd/ReplicatedBackend.cc
  osd/ECBackend.cc
  osd/ECTransaction.cc
  osd/PGBackend.cc
  osd/OSD.cc
  osd/OSDCap.cc
  osd/Watch.cc
  osd/ClassHandler.cc
  osd/OpRequest.cc
  common/TrackedOp.cc
  osd/SnapMapper.cc
  osd/osd_types.cc
  osd/ECUtil.cc
  objclass/class_api.cc
  ${osdc_osd_srcs})
set(osd_mon_files
  mon/Monitor.cc)
add_library(osd_mon_objs OBJECT ${osd_mon_files})
add_library(osd STATIC ${osd_srcs} $<TARGET_OBJECTS:osd_mon_objs>
  $<TARGET_OBJECTS:cls_references_objs>)
target_link_libraries(osd dl leveldb)

set(ceph_osd_srcs
  ceph_osd.cc
  objclass/class_api.cc)
add_executable(ceph-osd ${ceph_osd_srcs}
  $<TARGET_OBJECTS:heap_profiler_objs>
  $<TARGET_OBJECTS:common_util_obj>)
add_dependencies(ceph-osd erasure_code_plugins)
target_link_libraries(ceph-osd osd os global ${BLKID_LIBRARIES} ${TCMALLOC_LIBS})
install(TARGETS ceph-osd DESTINATION bin)

# MDS
if(${WITH_MDS})
  set(mds_srcs 
    mds/Capability.cc
    mds/MDSDaemon.cc
    mds/MDSRank.cc
    mds/Beacon.cc
    mds/flock.cc
    mds/locks.c
    mds/journal.cc
    mds/Server.cc
    mds/Mutation.cc
    mds/MDCache.cc
    mds/RecoveryQueue.cc
    mds/StrayManager.cc
    mds/Locker.cc
    mds/Migrator.cc
    mds/MDBalancer.cc
    mds/CDentry.cc
    mds/CDir.cc
    mds/CInode.cc
    mds/LogEvent.cc
    mds/MDSTable.cc
    mds/InoTable.cc
    mds/JournalPointer.cc
    mds/MDSTableClient.cc
    mds/MDSTableServer.cc
    mds/ScrubStack.cc
    mds/SimpleLock.cc
    mds/SnapRealm.cc
    mds/SnapServer.cc
    mds/snap.cc
    mds/SessionMap.cc
    mds/MDSContext.cc
    mds/MDSAuthCaps.cc
    mds/MDLog.cc
    ${CMAKE_SOURCE_DIR}/src/common/TrackedOp.cc
    ${CMAKE_SOURCE_DIR}/src/osdc/Journaler.cc)
  add_library(mds ${mds_srcs})
  set(ceph_mds_srcs
    ceph_mds.cc)
  add_executable(ceph-mds ${ceph_mds_srcs}
    $<TARGET_OBJECTS:heap_profiler_objs>
    $<TARGET_OBJECTS:common_util_obj>)
  target_link_libraries(ceph-mds mds osdc ${CMAKE_DL_LIBS} global
    ${TCMALLOC_LIBS} boost_thread)
  install(TARGETS ceph-mds DESTINATION bin)
endif(${WITH_MDS})

add_subdirectory(erasure-code)

set(crushtool_srcs
    tools/crushtool.cc)
add_executable(crushtool ${crushtool_srcs})
target_link_libraries(crushtool global)
install(TARGETS crushtool DESTINATION bin)

# Support/Tools
add_subdirectory(gmock)
add_subdirectory(test)
set(cephfs_srcs cephfs.cc)
add_executable(cephfstool ${cephfs_srcs})
target_link_libraries(cephfstool common ${EXTRALIBS})
set_target_properties(cephfstool PROPERTIES OUTPUT_NAME cephfs)
install(TARGETS cephfstool DESTINATION bin)

set(compressor_srcs 
  compressor/Compressor.cc
  compressor/AsyncCompressor.cc)
add_library(compressor STATIC ${compressor_srcs})
target_link_libraries(compressor common snappy)

#set(ceph_srcs tools/ceph.cc tools/common.cc)
#add_executable(ceph ${ceph_srcs})
#target_link_libraries(ceph global ${LIBEDIT_LIBS})

set(ceph_conf_srcs
  tools/ceph_conf.cc)
add_executable(ceph-conf ${ceph_conf_srcs})
target_link_libraries(ceph-conf global)
install(TARGETS ceph-conf DESTINATION bin)

set(monmaptool_srcs
  tools/monmaptool.cc)
add_executable(monmaptool ${monmaptool_srcs})
target_link_libraries(monmaptool global)
install(TARGETS monmaptool DESTINATION bin)

set(osdomaptool_srcs
  tools/osdmaptool.cc)
add_executable(osdmaptool ${osdomaptool_srcs})
target_link_libraries(osdmaptool global ${CMAKE_DL_LIBS})
install(TARGETS osdmaptool DESTINATION bin)

set(ceph_authtool_srcs
  tools/ceph_authtool.cc)
add_executable(ceph-authtool ${ceph_authtool_srcs})
target_link_libraries(ceph-authtool global ${EXTRALIBS} ${CRYPTO_LIBS})
install(TARGETS ceph-authtool DESTINATION bin)

configure_file(${CMAKE_SOURCE_DIR}/src/ceph-coverage.in
  ${CMAKE_BINARY_DIR}/ceph-coverage @ONLY)

configure_file(${CMAKE_SOURCE_DIR}/src/ceph-debugpack.in
  ${CMAKE_BINARY_DIR}/ceph-debugpack @ONLY)

configure_file(${CMAKE_SOURCE_DIR}/src/ceph.in
  ${CMAKE_BINARY_DIR}/ceph @ONLY)

configure_file(${CMAKE_SOURCE_DIR}/src/ceph-crush-location.in
  ${CMAKE_BINARY_DIR}/ceph-crush-location @ONLY)

configure_file(${CMAKE_SOURCE_DIR}/src/init-ceph.in
  ${CMAKE_BINARY_DIR}/init-ceph @ONLY)

install(PROGRAMS
  ${CMAKE_BINARY_DIR}/ceph
  ${CMAKE_BINARY_DIR}/ceph-debugpack
  ${CMAKE_BINARY_DIR}/ceph-coverage
  ${CMAKE_BINARY_DIR}/init-ceph
  ${CMAKE_SOURCE_DIR}/src/ceph-run
  ${CMAKE_SOURCE_DIR}/src/vstart.sh
  ${CMAKE_SOURCE_DIR}/src/ceph-clsinfo
  DESTINATION bin)

install(FILES
  ${CMAKE_SOURCE_DIR}/doc/start/ceph.conf
  DESTINATION ${sysconfdir}/ceph/ RENAME ceph.conf.example)

install(PROGRAMS
  ${CMAKE_SOURCE_DIR}/src/ceph_common.sh
  DESTINATION ${CMAKE_INSTALL_PREFIX}/lib/ceph)

install(PROGRAMS
  ${CMAKE_SOURCE_DIR}/src/ceph-create-keys
  ${CMAKE_SOURCE_DIR}/src/ceph-disk
  ${CMAKE_SOURCE_DIR}/src/ceph-disk-udev
  DESTINATION sbin)

set(parse_secret_files
  common/secret.c)
add_library(parse_secret_objs OBJECT ${parse_secret_files})

if(WITH_LIBCEPHFS)
  set(libclient_srcs
    client/Client.cc
    client/Dentry.cc
    client/Inode.cc
    client/MetaRequest.cc
    client/ClientSnapRealm.cc
    client/MetaSession.cc
    client/Trace.cc)
  add_library(client ${libclient_srcs})
  target_link_libraries(client osdc mds ${LIBEDIT_LIBS})
  set(libcephfs_srcs libcephfs.cc)
  add_library(cephfs SHARED ${libcephfs_srcs})
if(${ENABLE_SHARED})
  set_target_properties(cephfs PROPERTIES OUTPUT_NAME cephfs VERSION 1.0.0
    SOVERSION 1)
endif(${ENABLE_SHARED})
  target_link_libraries(cephfs client global)
  install(TARGETS cephfs DESTINATION lib)
  install(DIRECTORY
    "${CMAKE_SOURCE_DIR}/src/include/cephfs"
    DESTINATION include)
  set(ceph_syn_srcs
    ceph_syn.cc
    client/SyntheticClient.cc)
  add_executable(ceph-syn ${ceph_syn_srcs})
  target_link_libraries(ceph-syn client global)

  set(mount_ceph_srcs
    mount/mount.ceph.c)
  add_executable(mount.ceph ${mount_ceph_srcs}
    $<TARGET_OBJECTS:parse_secret_objs>
    $<TARGET_OBJECTS:common_mountcephfs_objs>)
  target_link_libraries(mount.ceph keyutils)

  install(TARGETS ceph-syn DESTINATION bin)
  install(TARGETS mount.ceph DESTINATION sbin)

  if(HAVE_FUSE)
    set(ceph_fuse_srcs
      ceph_fuse.cc
      client/fuse_ll.cc)
    add_executable(ceph-fuse ${ceph_fuse_srcs})
    target_link_libraries(ceph-fuse fuse client global)
    set_target_properties(ceph-fuse PROPERTIES COMPILE_FLAGS "-I${FUSE_INCLUDE_DIRS}")
    install(TARGETS ceph-fuse DESTINATION bin)
  endif(HAVE_FUSE)
endif(WITH_LIBCEPHFS)

set(journal_srcs
  journal/AsyncOpTracker.cc
  journal/Entry.cc
  journal/Future.cc
  journal/FutureImpl.cc
  journal/Journaler.cc
  journal/JournalMetadata.cc
  journal/JournalPlayer.cc
  journal/JournalRecorder.cc
  journal/JournalTrimmer.cc
  journal/ObjectPlayer.cc
  journal/ObjectRecorder.cc
  journal/Utils.cc)
add_library(journal ${journal_srcs})

if(${WITH_RBD})
  set(librbd_srcs
    krbd.cc
    common/ContextCompletion.cc
    librbd/AioCompletion.cc
    librbd/AioImageRequest.cc
    librbd/AioImageRequestWQ.cc
    librbd/AioObjectRequest.cc
    librbd/AsyncObjectThrottle.cc
    librbd/AsyncOperation.cc
    librbd/AsyncRequest.cc
    librbd/CopyupRequest.cc
    librbd/DiffIterate.cc
    librbd/ImageCtx.cc
    librbd/ImageWatcher.cc
    librbd/internal.cc
    librbd/Journal.cc
    librbd/JournalReplay.cc
    librbd/JournalTypes.cc
    librbd/librbd.cc
    librbd/LibrbdAdminSocketHook.cc
    librbd/LibrbdWriteback.cc
    librbd/ObjectMap.cc
    librbd/object_map/InvalidateRequest.cc
    librbd/object_map/Request.cc
    librbd/object_map/ResizeRequest.cc
    librbd/object_map/SnapshotCreateRequest.cc
    librbd/object_map/SnapshotRemoveRequest.cc
    librbd/object_map/SnapshotRollbackRequest.cc
    librbd/object_map/UpdateRequest.cc
    librbd/operation/FlattenRequest.cc
    librbd/operation/RebuildObjectMapRequest.cc
    librbd/operation/RenameRequest.cc
    librbd/operation/Request.cc
    librbd/operation/ResizeRequest.cc
    librbd/operation/SnapshotCreateRequest.cc
    librbd/operation/SnapshotProtectRequest.cc
    librbd/operation/SnapshotRemoveRequest.cc
    librbd/operation/SnapshotRenameRequest.cc
    librbd/operation/SnapshotRollbackRequest.cc
    librbd/operation/SnapshotUnprotectRequest.cc
    librbd/operation/TrimRequest.cc
    librbd/WatchNotifyTypes.cc)
  add_library(librbd ${CEPH_SHARED} ${librbd_srcs}
    $<TARGET_OBJECTS:osdc_rbd_objs>
    $<TARGET_OBJECTS:common_util_obj>)
  target_link_libraries(librbd PRIVATE librados common journal
    cls_lock_client cls_rbd_client cls_journal_client
    ${CMAKE_DL_LIBS})
  if(${ENABLE_SHARED})
    set_target_properties(librbd PROPERTIES VERSION "1.0.0" SOVERSION "1"
      OUTPUT_NAME rbd)
  endif(${ENABLE_SHARED})
  install(TARGETS librados librbd DESTINATION lib)
  set(rbd_srcs
    tools/rbd/rbd.cc
    tools/rbd/ArgumentTypes.cc
    tools/rbd/IndentStream.cc
    tools/rbd/OptionPrinter.cc
    tools/rbd/Shell.cc
    tools/rbd/Utils.cc
    tools/rbd/action/BenchWrite.cc
    tools/rbd/action/Children.cc
    tools/rbd/action/Clone.cc
    tools/rbd/action/Copy.cc
    tools/rbd/action/Create.cc
    tools/rbd/action/Diff.cc
    tools/rbd/action/DiskUsage.cc
    tools/rbd/action/Export.cc
    tools/rbd/action/ExportDiff.cc
    tools/rbd/action/Feature.cc
    tools/rbd/action/Flatten.cc
    tools/rbd/action/ImageMeta.cc
    tools/rbd/action/Import.cc
    tools/rbd/action/ImportDiff.cc
    tools/rbd/action/Info.cc
    tools/rbd/action/Kernel.cc
    tools/rbd/action/List.cc
    tools/rbd/action/Lock.cc
    tools/rbd/action/MergeDiff.cc
    tools/rbd/action/ObjectMap.cc
    tools/rbd/action/Remove.cc
    tools/rbd/action/Rename.cc
    tools/rbd/action/Resize.cc
    tools/rbd/action/Snap.cc
    tools/rbd/action/Status.cc
    tools/rbd/action/Watch.cc
    common/TextTable.cc)
  add_executable(rbd ${rbd_srcs} $<TARGET_OBJECTS:common_util_obj>
    $<TARGET_OBJECTS:parse_secret_objs>
    $<TARGET_OBJECTS:heap_profiler_objs>)
  set_target_properties(rbd PROPERTIES OUTPUT_NAME rbd)
  target_link_libraries(rbd librbd librados global common keyutils udev
    boost_regex boost_program_options
    ${BLKID_LIBRARIES} ${CMAKE_DL_LIBS} ${TCMALLOC_LIBS})
  install(TARGETS rbd DESTINATION bin)
  install(PROGRAMS ${CMAKE_SOURCE_DIR}/src/ceph-rbdnamer DESTINATION bin)
  install(PROGRAMS ${CMAKE_SOURCE_DIR}/src/rbdmap DESTINATION bin)

  set(librbd_replay_types_srcs
      rbd_replay/ActionTypes.cc)
  add_library(librbd_replay_types STATIC ${librbd_replay_types_srcs})

  set(librbd_replay_srcs
      rbd_replay/actions.cc
      rbd_replay/BufferReader.cc
      rbd_replay/ImageNameMap.cc
      rbd_replay/PendingIO.cc
      rbd_replay/rbd_loc.cc
      rbd_replay/Replayer.cc)
  add_library(librbd_replay STATIC ${librbd_replay_srcs})
  target_link_libraries(librbd_replay PRIVATE librbd_replay_types librbd librados global udev)

  add_executable(rbd_replay
    rbd_replay/rbd-replay.cc
    $<TARGET_OBJECTS:parse_secret_objs>
    )
  target_link_libraries(rbd_replay librbd librados global librbd_replay keyutils)
  install(TARGETS rbd_replay DESTINATION bin)

  set(librbd_replay_ios_srcs
      rbd_replay/ios.cc)
  add_library(librbd_replay_ios STATIC ${librbd_replay_ios_srcs})
  target_link_libraries(librbd_replay_ios librbd librados global)

  install(TARGETS librbd_replay librbd_replay_ios DESTINATION lib)

endif(${WITH_RBD})

# RadosGW
if(${WITH_KVS})
  set(kvs_srcs
    key_value_store/cls_kvs.cc)
  add_library(cls_kvs SHARED ${kvs_srcs})
  set_target_properties(cls_kvs PROPERTIES VERSION "1.0.0" SOVERSION "1")
  install(TARGETS cls_kvs DESTINATION lib/rados-classes)
endif(${WITH_KVS})

if(${WITH_RADOSGW})
  set(rgw_a_srcs
    rgw/librgw.cc
    rgw/rgw_acl.cc
    rgw/rgw_acl_s3.cc
    rgw/rgw_acl_swift.cc
    rgw/rgw_client_io.cc
    rgw/rgw_fcgi.cc
    rgw/rgw_xml.cc
    rgw/rgw_usage.cc
    rgw/rgw_json_enc.cc
    rgw/rgw_user.cc
    rgw/rgw_bucket.cc
    rgw/rgw_tools.cc
    rgw/rgw_rados.cc
    rgw/rgw_http_client.cc
    rgw/rgw_rest_client.cc
    rgw/rgw_rest_conn.cc
    rgw/rgw_op.cc
    rgw/rgw_common.cc
    rgw/rgw_cache.cc
    rgw/rgw_formats.cc
    rgw/rgw_log.cc
    rgw/rgw_multi.cc
    rgw/rgw_policy_s3.cc
    rgw/rgw_gc.cc
    rgw/rgw_multi_del.cc
    rgw/rgw_env.cc
    rgw/rgw_cors.cc
    rgw/rgw_cors_s3.cc
    rgw/rgw_auth_s3.cc
    rgw/rgw_metadata.cc
    rgw/rgw_replica_log.cc
    rgw/rgw_keystone.cc
    rgw/rgw_quota.cc
    rgw/rgw_sync.cc
    rgw/rgw_data_sync.cc
    rgw/rgw_dencoder.cc
    rgw/rgw_period_pusher.cc
    rgw/rgw_realm_reloader.cc
    rgw/rgw_realm_watcher.cc
    rgw/rgw_coroutine.cc
    rgw/rgw_cr_rados.cc
    rgw/rgw_object_expirer_core.cc)

  add_library(rgw_a STATIC ${rgw_a_srcs})
  target_include_directories(rgw_a PUBLIC "${CMAKE_SOURCE_DIR}/src/civetweb/include")
  target_link_libraries(rgw_a librados cls_rgw_client cls_refcount_client
    cls_log_client cls_statelog_client cls_timeindex_client cls_version_client
    cls_replica_log_client cls_user_client curl global expat)

  if(HAVE_BOOST_ASIO_COROUTINE)
    target_compile_definitions(rgw_a PUBLIC "HAVE_BOOST_ASIO_COROUTINE")
  endif()

  set(radosgw_srcs
    rgw/rgw_resolve.cc
    rgw/rgw_rest.cc
    rgw/rgw_rest_swift.cc
    rgw/rgw_rest_s3.cc
    rgw/rgw_rest_usage.cc
    rgw/rgw_rest_user.cc
    rgw/rgw_rest_bucket.cc
    rgw/rgw_rest_metadata.cc
    rgw/rgw_replica_log.cc
    rgw/rgw_rest_log.cc
    rgw/rgw_rest_opstate.cc
    rgw/rgw_rest_replica_log.cc
    rgw/rgw_rest_config.cc
    rgw/rgw_rest_realm.cc
    rgw/rgw_http_client.cc
    rgw/rgw_swift.cc
    rgw/rgw_swift_auth.cc
    rgw/rgw_loadgen.cc
    rgw/rgw_civetweb.cc
    rgw/rgw_civetweb_log.cc
    civetweb/src/civetweb.c
    rgw/rgw_main.cc
    rgw/rgw_sync.cc
    rgw/rgw_data_sync.cc)

  set(radosgw_admin_srcs
    rgw/rgw_admin.cc
    rgw/rgw_orphan.cc
    rgw/rgw_sync.cc
    rgw/rgw_data_sync.cc)

  set(radosgw_object_expirer_srcs
    rgw/rgw_object_expirer.cc)

  add_executable(radosgw ${radosgw_srcs} $<TARGET_OBJECTS:heap_profiler_objs>)
  target_link_libraries(radosgw rgw_a fcgi resolv ${TCMALLOC_LIBS})
  install(TARGETS radosgw DESTINATION bin)

  add_executable(radosgw-admin ${radosgw_admin_srcs} $<TARGET_OBJECTS:heap_profiler_objs>)
  target_link_libraries(radosgw-admin rgw_a ${TCMALLOC_LIBS})

  install(TARGETS radosgw-admin DESTINATION bin)

  add_executable(radosgw-object-expirer ${radosgw_object_expirer_srcs} $<TARGET_OBJECTS:heap_profiler_objs>)
  target_link_libraries(radosgw-object-expirer rgw_a ${TCMALLOC_LIBS})
  install(TARGETS radosgw-object-expirer DESTINATION bin)
endif(${WITH_RADOSGW})

# Everything you need to spin up a cluster with vstart.sh
add_custom_target(vstart DEPENDS
    ceph-osd
    ceph-mon
    ceph-mds
    ceph-authtool
    ceph-conf
    monmaptool
    crushtool)

# Everything you need to run CephFS tests
add_custom_target(cephfs_testing DEPENDS
    vstart
    rados
    ceph-fuse
    ceph-dencoder
    cephfs-journal-tool
    cephfs-data-scan
    cephfs-table-tool)
<|MERGE_RESOLUTION|>--- conflicted
+++ resolved
@@ -496,16 +496,13 @@
     resolv
   )
 endif(${WITH_RADOSGW})
-<<<<<<< HEAD
 
 add_executable(ceph-dencoder ${dencoder_srcs} $<TARGET_OBJECTS:heap_profiler_objs>)
-=======
 if(${WITH_RBD})
   set(DENCODER_EXTRALIBS
       ${DENCODER_EXTRALIBS}
       librbd_replay_types)
 endif(${WITH_RBD})
->>>>>>> 18c5e18f
 target_link_libraries(ceph-dencoder
   librados
   librbd
@@ -514,11 +511,8 @@
   mds
   mon
   osdc
-<<<<<<< HEAD
   ${DENCODER_EXTRALIBS}
-=======
   journal
->>>>>>> 18c5e18f
   cls_lock_client
   cls_refcount_client
   cls_log_client
@@ -527,12 +521,8 @@
   cls_replica_log_client
   cls_kvs
   cls_user_client
-<<<<<<< HEAD
   cls_timeindex_client
-=======
   cls_journal_client
-  ${DENCODER_EXTRALIBS}
->>>>>>> 18c5e18f
   blkid
   udev
   keyutils
